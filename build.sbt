// See LICENSE for license details.

enablePlugins(SiteScaladocPlugin)

def scalacOptionsVersion(scalaVersion: String): Seq[String] = {
  Seq() ++ {
    // If we're building with Scala > 2.11, enable the compile option
    //  switch to support our anonymous Bundle definitions:
    //  https://github.com/scala/bug/issues/10047
    CrossVersion.partialVersion(scalaVersion) match {
      case Some((2, scalaMajor: Long)) if scalaMajor < 12 => Seq()
      case _ => Seq("-Xsource:2.11")
    }
  }
}

def javacOptionsVersion(scalaVersion: String): Seq[String] = {
  Seq() ++ {
    // Scala 2.12 requires Java 8, but we continue to generate
    //  Java 7 compatible code until we need Java 8 features
    //  for compatibility with old clients.
    CrossVersion.partialVersion(scalaVersion) match {
      case Some((2, scalaMajor: Long)) if scalaMajor < 12 =>
        Seq("-source", "1.7", "-target", "1.7")
      case _ =>
        Seq("-source", "1.8", "-target", "1.8")
    }
  }
}


lazy val commonSettings = Seq(
  organization := "edu.berkeley.cs",
  name := "firrtl",
<<<<<<< HEAD
  version := "1.3.0-RC1",
  scalaVersion := "2.12.10",
  crossScalaVersions := Seq("2.12.10", "2.11.12"),
=======
  version := "1.3-SNAPSHOT",
  scalaVersion := "2.12.11",
  crossScalaVersions := Seq("2.12.11", "2.11.12"),
>>>>>>> ffd93888
  addCompilerPlugin(scalafixSemanticdb),
  scalacOptions := scalacOptionsVersion(scalaVersion.value) ++ Seq(
    "-deprecation",
    "-unchecked",
    "-Yrangepos",          // required by SemanticDB compiler plugin
    "-Ywarn-unused-import" // required by `RemoveUnused` rule
  ),
  javacOptions ++= javacOptionsVersion(scalaVersion.value),
  libraryDependencies ++= Seq(
    "org.scala-lang" % "scala-reflect" % scalaVersion.value,
    "org.scalatest" %% "scalatest" % "3.1.0" % "test",
    "org.scalatestplus" %% "scalacheck-1-14" % "3.1.0.1" % "test",
    "com.github.scopt" %% "scopt" % "3.7.1",
    "net.jcazevedo" %% "moultingyaml" % "0.4.1",
    "org.json4s" %% "json4s-native" % "3.6.7",
    "org.apache.commons" % "commons-text" % "1.8"
  ),
  resolvers ++= Seq(
    Resolver.sonatypeRepo("snapshots"),
    Resolver.sonatypeRepo("releases")
  )
)

lazy val protobufSettings = Seq(
  sourceDirectory in ProtobufConfig := baseDirectory.value / "src" / "main" / "proto",
  protobufRunProtoc in ProtobufConfig := (args =>
    com.github.os72.protocjar.Protoc.runProtoc("-v351" +: args.toArray)
  ),
  javaSource in ProtobufConfig := (sourceManaged in Compile).value
)

lazy val assemblySettings = Seq(
  assemblyJarName in assembly := "firrtl.jar",
  test in assembly := {},
  assemblyOutputPath in assembly := file("./utils/bin/firrtl.jar")
)


lazy val testAssemblySettings = Seq(
  test in (Test, assembly) := {}, // Ditto above
  assemblyMergeStrategy in (Test, assembly) := {
    case PathList("firrtlTests", xs @ _*) => MergeStrategy.discard
    case x =>
      val oldStrategy = (assemblyMergeStrategy in (Test, assembly)).value
      oldStrategy(x)
  },
  assemblyJarName in (Test, assembly) := s"firrtl-test.jar",
  assemblyOutputPath in (Test, assembly) := file("./utils/bin/" + (Test / assembly / assemblyJarName).value)
)

lazy val antlrSettings = Seq(
  antlr4GenVisitor in Antlr4 := true,
  antlr4GenListener in Antlr4 := false,
  antlr4PackageName in Antlr4 := Option("firrtl.antlr"),
  antlr4Version in Antlr4 := "4.7.1",
  javaSource in Antlr4 := (sourceManaged in Compile).value
)

lazy val publishSettings = Seq(
  publishMavenStyle := true,
  publishArtifact in Test := false,
  pomIncludeRepository := { x => false },
  // Don't add 'scm' elements if we have a git.remoteRepo definition,
  //  but since we don't (with the removal of ghpages), add them in below.
  pomExtra := <url>http://chisel.eecs.berkeley.edu/</url>
    <licenses>
      <license>
        <name>BSD-style</name>
        <url>http://www.opensource.org/licenses/bsd-license.php</url>
        <distribution>repo</distribution>
      </license>
    </licenses>
    <scm>
      <url>https://github.com/freechipsproject/firrtl.git</url>
      <connection>scm:git:github.com/freechipsproject/firrtl.git</connection>
    </scm>
    <developers>
      <developer>
        <id>jackbackrack</id>
        <name>Jonathan Bachrach</name>
        <url>http://www.eecs.berkeley.edu/~jrb/</url>
      </developer>
    </developers>,
  publishTo := {
    val v = version.value
    val nexus = "https://oss.sonatype.org/"
    if (v.trim.endsWith("SNAPSHOT")) {
      Some("snapshots" at nexus + "content/repositories/snapshots")
    } else {
      Some("releases" at nexus + "service/local/staging/deploy/maven2")
    }
  }
)

lazy val docSettings = Seq(
  doc in Compile := (doc in ScalaUnidoc).value,
  autoAPIMappings := true,
  apiMappings ++= {
    Option(System.getProperty("sun.boot.class.path")).flatMap { classPath =>
      classPath.split(java.io.File.pathSeparator).find(_.endsWith(java.io.File.separator + "rt.jar"))
    }.map { jarPath =>
      Map(
        file(jarPath) -> url("https://docs.oracle.com/javase/8/docs/api")
      )
    }.getOrElse {
      streams.value.log.warn("Failed to add bootstrap class path of Java to apiMappings")
      Map.empty[File,URL]
    }
  },
  scalacOptions in Compile in doc ++= Seq(
    "-diagrams",
    "-diagrams-max-classes", "25",
    "-doc-version", version.value,
    "-doc-title", name.value,
    "-doc-root-content", baseDirectory.value+"/root-doc.txt",
    "-sourcepath", (baseDirectory in ThisBuild).value.toString,
    "-doc-source-url",
    {
      val branch =
        if (version.value.endsWith("-SNAPSHOT")) {
          "master"
        } else {
          s"v${version.value}"
        }
      s"https://github.com/freechipsproject/firrtl/tree/$branch€{FILE_PATH}.scala"
    }
  ) ++ scalacOptionsVersion(scalaVersion.value)
)

lazy val firrtl = (project in file("."))
  .enablePlugins(ProtobufPlugin)
  .enablePlugins(ScalaUnidocPlugin)
  .enablePlugins(Antlr4Plugin)
  .settings(
    fork := true,
    Test / testForkedParallel := true
  )
  .settings(commonSettings)
  .settings(protobufSettings)
  .settings(antlrSettings)
  .settings(assemblySettings)
  .settings(inConfig(Test)(baseAssemblySettings))
  .settings(testAssemblySettings)
  .settings(publishSettings)
  .settings(docSettings)<|MERGE_RESOLUTION|>--- conflicted
+++ resolved
@@ -32,15 +32,9 @@
 lazy val commonSettings = Seq(
   organization := "edu.berkeley.cs",
   name := "firrtl",
-<<<<<<< HEAD
   version := "1.3.0-RC1",
-  scalaVersion := "2.12.10",
-  crossScalaVersions := Seq("2.12.10", "2.11.12"),
-=======
-  version := "1.3-SNAPSHOT",
   scalaVersion := "2.12.11",
   crossScalaVersions := Seq("2.12.11", "2.11.12"),
->>>>>>> ffd93888
   addCompilerPlugin(scalafixSemanticdb),
   scalacOptions := scalacOptionsVersion(scalaVersion.value) ++ Seq(
     "-deprecation",
