// See LICENSE for license details.

package firrtlTests

import java.io._
import org.scalatest._
import org.scalatest.prop._
import firrtl._
import firrtl.ir.Circuit
import firrtl.passes._
import firrtl.Parser.IgnoreInfo
import annotations._
import wiring.WiringUtils._
import wiring._

class WiringTests extends FirrtlFlatSpec {
  private def executeTest(input: String, expected: Seq[String], passes: Seq[Pass]) = {
    val c = passes.foldLeft(Parser.parse(input.split("\n").toIterator)) {
      (c: Circuit, p: Pass) => p.run(c)
    }
    val lines = c.serialize.split("\n") map normalized

    expected foreach { e =>
      lines should contain(e)
    }
  }

  def passes = Seq(
    ToWorkingIR,
    ResolveKinds,
    InferTypes,
    ResolveGenders,
    InferWidths
  )

  it should "wire from a register source (r) to multiple extmodule sinks (X)" in {
    val sinks = Seq(ModuleName("X", CircuitName("Top")))
    val source = ComponentName("r", ModuleName("C", CircuitName("Top")))
    val sas = WiringInfo(source, sinks, "pin")
    val input =
      """|circuit Top :
         |  module Top :
         |    input clock: Clock
         |    inst a of A
         |    a.clock <= clock
         |  module A :
         |    input clock: Clock
         |    inst b of B
         |    b.clock <= clock
         |    inst x of X
         |    x.clock <= clock
         |    inst d of D
         |    d.clock <= clock
         |  module B :
         |    input clock: Clock
         |    inst c of C
         |    c.clock <= clock
         |    inst d of D
         |    d.clock <= clock
         |  module C :
         |    input clock: Clock
         |    reg r: UInt<5>, clock
         |  module D :
         |    input clock: Clock
         |    inst x1 of X
         |    x1.clock <= clock
         |    inst x2 of X
         |    x2.clock <= clock
         |  extmodule X :
         |    input clock: Clock
         |""".stripMargin
    val check =
      """|circuit Top :
         |  module Top :
         |    input clock: Clock
         |    inst a of A
         |    a.clock <= clock
         |  module A :
         |    input clock: Clock
         |    wire r: UInt<5>
         |    inst b of B
         |    b.clock <= clock
         |    inst x of X
         |    x.clock <= clock
         |    inst d of D
         |    d.clock <= clock
         |    d.r <= r
         |    r <= b.r
         |    x.pin <= r
         |  module B :
         |    input clock: Clock
         |    output r: UInt<5>
         |    inst c of C
         |    c.clock <= clock
         |    inst d of D
         |    d.clock <= clock
         |    r <= c.r_0
         |    d.r <= r
         |  module C :
         |    input clock: Clock
         |    output r_0: UInt<5>
         |    reg r: UInt<5>, clock
         |    r_0 <= r
         |  module D :
         |    input clock: Clock
         |    input r: UInt<5>
         |    inst x1 of X
         |    x1.clock <= clock
         |    inst x2 of X
         |    x2.clock <= clock
         |    x1.pin <= r
         |    x2.pin <= r
         |  extmodule X :
         |    input clock: Clock
         |    input pin: UInt<5>
         |""".stripMargin
    val c = passes.foldLeft(parse(input)) {
      (c: Circuit, p: Pass) => p.run(c)
    }
    val wiringPass = new Wiring(Seq(sas))
    val retC = wiringPass.run(c)
    (parse(retC.serialize).serialize) should be (parse(check).serialize)
  }

  it should "wire from a register source (r) to multiple module sinks (X)" in {
    val sinks = Seq(ModuleName("X", CircuitName("Top")))
    val source = ComponentName("r", ModuleName("C", CircuitName("Top")))
    val sas = WiringInfo(source, sinks, "pin")
    val input =
      """|circuit Top :
         |  module Top :
         |    input clock: Clock
         |    inst a of A
         |    a.clock <= clock
         |  module A :
         |    input clock: Clock
         |    inst b of B
         |    b.clock <= clock
         |    inst x of X
         |    x.clock <= clock
         |    inst d of D
         |    d.clock <= clock
         |  module B :
         |    input clock: Clock
         |    inst c of C
         |    c.clock <= clock
         |    inst d of D
         |    d.clock <= clock
         |  module C :
         |    input clock: Clock
         |    reg r: UInt<5>, clock
         |  module D :
         |    input clock: Clock
         |    inst x1 of X
         |    x1.clock <= clock
         |    inst x2 of X
         |    x2.clock <= clock
         |  module X :
         |    input clock: Clock
         |""".stripMargin
    val check =
      """|circuit Top :
         |  module Top :
         |    input clock: Clock
         |    inst a of A
         |    a.clock <= clock
         |  module A :
         |    input clock: Clock
         |    wire r: UInt<5>
         |    inst b of B
         |    b.clock <= clock
         |    inst x of X
         |    x.clock <= clock
         |    inst d of D
         |    d.clock <= clock
         |    d.r <= r
         |    r <= b.r
         |    x.pin <= r
         |  module B :
         |    input clock: Clock
         |    output r: UInt<5>
         |    inst c of C
         |    c.clock <= clock
         |    inst d of D
         |    d.clock <= clock
         |    r <= c.r_0
         |    d.r <= r
         |  module C :
         |    input clock: Clock
         |    output r_0: UInt<5>
         |    reg r: UInt<5>, clock
         |    r_0 <= r
         |  module D :
         |    input clock: Clock
         |    input r: UInt<5>
         |    inst x1 of X
         |    x1.clock <= clock
         |    inst x2 of X
         |    x2.clock <= clock
         |    x1.pin <= r
         |    x2.pin <= r
         |  module X :
         |    input clock: Clock
         |    input pin: UInt<5>
         |""".stripMargin
    val c = passes.foldLeft(parse(input)) {
      (c: Circuit, p: Pass) => p.run(c)
    }
    val wiringPass = new Wiring(Seq(sas))
    val retC = wiringPass.run(c)
    (parse(retC.serialize).serialize) should be (parse(check).serialize)
  }

  it should "wire from a register sink (r) to a wire source (s) in another module (X)" in {
    val sinks = Seq(ComponentName("s", ModuleName("X", CircuitName("Top"))))
    val source = ComponentName("r", ModuleName("C", CircuitName("Top")))
    val sas = WiringInfo(source, sinks, "pin")
    val input =
      """|circuit Top :
         |  module Top :
         |    input clock: Clock
         |    inst a of A
         |    a.clock <= clock
         |  module A :
         |    input clock: Clock
         |    inst b of B
         |    b.clock <= clock
         |    inst x of X
         |    x.clock <= clock
         |    inst d of D
         |    d.clock <= clock
         |  module B :
         |    input clock: Clock
         |    inst c of C
         |    c.clock <= clock
         |    inst d of D
         |    d.clock <= clock
         |  module C :
         |    input clock: Clock
         |    reg r: UInt<5>, clock
         |  module D :
         |    input clock: Clock
         |    inst x1 of X
         |    x1.clock <= clock
         |    inst x2 of X
         |    x2.clock <= clock
         |  module X :
         |    input clock: Clock
         |    wire s: UInt<5>
         |""".stripMargin
    val check =
      """|circuit Top :
         |  module Top :
         |    input clock: Clock
         |    inst a of A
         |    a.clock <= clock
         |  module A :
         |    input clock: Clock
         |    wire r: UInt<5>
         |    inst b of B
         |    b.clock <= clock
         |    inst x of X
         |    x.clock <= clock
         |    inst d of D
         |    d.clock <= clock
         |    d.r <= r
         |    r <= b.r
         |    x.pin <= r
         |  module B :
         |    input clock: Clock
         |    output r: UInt<5>
         |    inst c of C
         |    c.clock <= clock
         |    inst d of D
         |    d.clock <= clock
         |    r <= c.r_0
         |    d.r <= r
         |  module C :
         |    input clock: Clock
         |    output r_0: UInt<5>
         |    reg r: UInt<5>, clock
         |    r_0 <= r
         |  module D :
         |    input clock: Clock
         |    input r: UInt<5>
         |    inst x1 of X
         |    x1.clock <= clock
         |    inst x2 of X
         |    x2.clock <= clock
         |    x1.pin <= r
         |    x2.pin <= r
         |  module X :
         |    input clock: Clock
         |    input pin: UInt<5>
         |    wire s: UInt<5>
         |    s <= pin
         |""".stripMargin
    val c = passes.foldLeft(parse(input)) {
      (c: Circuit, p: Pass) => p.run(c)
    }
    val wiringPass = new Wiring(Seq(sas))
    val retC = wiringPass.run(c)
    (parse(retC.serialize).serialize) should be (parse(check).serialize)
  }

  it should "wire from a SubField source (r.x) to an extmodule sink (X)" in {
    val sinks = Seq(ModuleName("X", CircuitName("Top")))
    val source = ComponentName("r.x", ModuleName("A", CircuitName("Top")))
    val sas = WiringInfo(source, sinks, "pin")
    val input =
      """|circuit Top :
         |  module Top :
         |    input clock: Clock
         |    inst a of A
         |    a.clock <= clock
         |  module A :
         |    input clock: Clock
         |    reg r : {x: UInt<5>}, clock
         |    inst x of X
         |    x.clock <= clock
         |  extmodule X :
         |    input clock: Clock
         |""".stripMargin
    val check =
      """|circuit Top :
         |  module Top :
         |    input clock: Clock
         |    inst a of A
         |    a.clock <= clock
         |  module A :
         |    input clock: Clock
         |    wire r_x: UInt<5>
         |    reg r: {x: UInt<5>}, clock
         |    inst x of X
         |    x.clock <= clock
         |    x.pin <= r_x
         |    r_x <= r.x
         |  extmodule X :
         |    input clock: Clock
         |    input pin: UInt<5>
         |""".stripMargin
    val c = passes.foldLeft(parse(input)) {
      (c: Circuit, p: Pass) => p.run(c)
    }
    val wiringPass = new Wiring(Seq(sas))
    val retC = wiringPass.run(c)
    (parse(retC.serialize).serialize) should be (parse(check).serialize)
  }

  it should "wire properly with a source as a submodule of a sink" in {
    val sinks = Seq(ComponentName("s", ModuleName("A", CircuitName("Top"))))
    val source = ComponentName("r", ModuleName("X", CircuitName("Top")))
    val sas = WiringInfo(source, sinks, "pin")
    val input =
      """|circuit Top :
         |  module Top :
         |    input clock: Clock
         |    inst a of A
         |    a.clock <= clock
         |  module A :
         |    input clock: Clock
         |    wire s: UInt<5>
         |    inst x of X
         |    x.clock <= clock
         |  module X :
         |    input clock: Clock
         |    reg r: UInt<5>, clock
         |""".stripMargin
    val check =
      """|circuit Top :
         |  module Top :
         |    input clock: Clock
         |    inst a of A
         |    a.clock <= clock
         |  module A :
         |    input clock: Clock
         |    wire pin: UInt<5>
         |    wire s: UInt<5>
         |    inst x of X
         |    x.clock <= clock
         |    pin <= x.r_0
         |    s <= pin
         |  module X :
         |    input clock: Clock
         |    output r_0: UInt<5>
         |    reg r: UInt<5>, clock
         |    r_0 <= r
         |""".stripMargin
    val c = passes.foldLeft(parse(input)) {
      (c: Circuit, p: Pass) => p.run(c)
    }
    val wiringPass = new Wiring(Seq(sas))
    val retC = wiringPass.run(c)
    (parse(retC.serialize).serialize) should be (parse(check).serialize)
  }

  it should "wire with source and sink in the same module" in {
    val sinks = Seq(ComponentName("s", ModuleName("A", CircuitName("Top"))))
    val source = ComponentName("r", ModuleName("A", CircuitName("Top")))
    val sas = WiringInfo(source, sinks, "pin")
    val input =
      """|circuit Top :
         |  module Top :
         |    input clock: Clock
         |    inst a of A
         |    a.clock <= clock
         |  module A :
         |    input clock: Clock
         |    wire s: UInt<5>
         |    reg r: UInt<5>, clock
         |""".stripMargin
    val check =
      """|circuit Top :
         |  module Top :
         |    input clock: Clock
         |    inst a of A
         |    a.clock <= clock
         |  module A :
         |    input clock: Clock
         |    wire pin: UInt<5>
         |    wire s: UInt<5>
         |    reg r: UInt<5>, clock
         |    s <= pin
         |    pin <= r
         |""".stripMargin
    val c = passes.foldLeft(parse(input)) {
      (c: Circuit, p: Pass) => p.run(c)
    }
    val wiringPass = new Wiring(Seq(sas))
    val retC = wiringPass.run(c)
    (parse(retC.serialize).serialize) should be (parse(check).serialize)
  }

  it should "wire multiple sinks in the same module" in {
    val sinks = Seq(ComponentName("s", ModuleName("A", CircuitName("Top"))),
                    ComponentName("t", ModuleName("A", CircuitName("Top"))))
    val source = ComponentName("r", ModuleName("A", CircuitName("Top")))
    val sas = WiringInfo(source, sinks, "pin")
    val input =
      """|circuit Top :
         |  module Top :
         |    input clock: Clock
         |    inst a of A
         |    a.clock <= clock
         |  module A :
         |    input clock: Clock
         |    wire s: UInt<5>
         |    wire t: UInt<5>
         |    reg r: UInt<5>, clock
         |""".stripMargin
    val check =
      """|circuit Top :
         |  module Top :
         |    input clock: Clock
         |    inst a of A
         |    a.clock <= clock
         |  module A :
         |    input clock: Clock
         |    wire pin: UInt<5>
         |    wire s: UInt<5>
         |    wire t: UInt<5>
         |    reg r: UInt<5>, clock
         |    t <= pin
         |    s <= pin
         |    pin <= r
         |""".stripMargin
    val c = passes.foldLeft(parse(input)) {
      (c: Circuit, p: Pass) => p.run(c)
    }
    val wiringPass = new Wiring(Seq(sas))
    val retC = wiringPass.run(c)
    (parse(retC.serialize).serialize) should be (parse(check).serialize)
  }

  it should "wire clocks" in {
    val sinks = Seq(ModuleName("X", CircuitName("Top")))
    val source = ComponentName("clock", ModuleName("A", CircuitName("Top")))
    val sas = WiringInfo(source, sinks, "pin")
    val input =
      """|circuit Top :
         |  module Top :
         |    input clock: Clock
         |    inst a of A
         |    a.clock <= clock
         |  module A :
         |    input clock: Clock
         |    inst x of X
         |    x.clock <= clock
         |  extmodule X :
         |    input clock: Clock
         |""".stripMargin
    val check =
      """|circuit Top :
         |  module Top :
         |    input clock: Clock
         |    inst a of A
         |    a.clock <= clock
         |  module A :
         |    input clock: Clock
         |    wire clock_0: Clock
         |    inst x of X
         |    x.clock <= clock
         |    x.pin <= clock_0
         |    clock_0 <= clock
         |  extmodule X :
         |    input clock: Clock
         |    input pin: Clock
         |""".stripMargin
    val c = passes.foldLeft(parse(input)) {
      (c: Circuit, p: Pass) => p.run(c)
    }
    val wiringPass = new Wiring(Seq(sas))
    val retC = wiringPass.run(c)
    (parse(retC.serialize).serialize) should be (parse(check).serialize)
  }

  it should "handle two source instances with clearly defined sinks" in {
    val sinks = Seq(ModuleName("X", CircuitName("Top")))
    val source = ComponentName("clock", ModuleName("A", CircuitName("Top")))
    val sas = WiringInfo(source, sinks, "pin")
    val input =
      """|circuit Top :
         |  module Top :
         |    input clock: Clock
         |    inst a1 of A
         |    a1.clock <= clock
         |    inst a2 of A
         |    a2.clock <= clock
         |  module A :
         |    input clock: Clock
         |    inst x of X
         |    x.clock <= clock
         |  extmodule X :
         |    input clock: Clock
         |""".stripMargin
    val check =
      """|circuit Top :
         |  module Top :
         |    input clock: Clock
         |    inst a1 of A
         |    a1.clock <= clock
         |    inst a2 of A
         |    a2.clock <= clock
         |  module A :
         |    input clock: Clock
         |    wire clock_0: Clock
         |    inst x of X
         |    x.clock <= clock
         |    x.pin <= clock_0
         |    clock_0 <= clock
         |  extmodule X :
         |    input clock: Clock
         |    input pin: Clock
         |""".stripMargin
    val c = passes.foldLeft(parse(input)) {
      (c: Circuit, p: Pass) => p.run(c)
    }
    val wiringPass = new Wiring(Seq(sas))
    val retC = wiringPass.run(c)
    (parse(retC.serialize).serialize) should be (parse(check).serialize)
  }

  it should "wire multiple clocks" in {
    val sinks = Seq(ModuleName("X", CircuitName("Top")))
    val source = ComponentName("clock", ModuleName("A", CircuitName("Top")))
    val sas = WiringInfo(source, sinks, "pin")
    val input =
      """|circuit Top :
         |  module Top :
         |    input clock: Clock
         |    inst a1 of A
         |    a1.clock <= clock
         |    inst a2 of A
         |    a2.clock <= clock
         |  module A :
         |    input clock: Clock
         |    inst x of X
         |    x.clock <= clock
         |  extmodule X :
         |    input clock: Clock
         |""".stripMargin
    val check =
      """|circuit Top :
         |  module Top :
         |    input clock: Clock
         |    inst a1 of A
         |    a1.clock <= clock
         |    inst a2 of A
         |    a2.clock <= clock
         |  module A :
         |    input clock: Clock
         |    wire clock_0: Clock
         |    inst x of X
         |    x.clock <= clock
         |    x.pin <= clock_0
         |    clock_0 <= clock
         |  extmodule X :
         |    input clock: Clock
         |    input pin: Clock
         |""".stripMargin
    val c = passes.foldLeft(parse(input)) {
      (c: Circuit, p: Pass) => p.run(c)
    }
    val wiringPass = new Wiring(Seq(sas))
    val retC = wiringPass.run(c)
    (parse(retC.serialize).serialize) should be (parse(check).serialize)
  }

  it should "error with WiringException for indeterminate ownership" in {
    val sinks = Seq(ModuleName("X", CircuitName("Top")))
    val source = ComponentName("clock", ModuleName("A", CircuitName("Top")))
    val sas = WiringInfo(source, sinks, "pin")
    val input =
      """|circuit Top :
         |  module Top :
         |    input clock: Clock
         |    inst a1 of A
         |    a1.clock <= clock
         |    inst a2 of A
         |    a2.clock <= clock
         |    inst x of X
         |    x.clock <= clock
         |  module A :
         |    input clock: Clock
         |    inst x of X
         |    x.clock <= clock
         |  extmodule X :
         |    input clock: Clock
         |""".stripMargin
    intercept[WiringException] {
      val c = passes.foldLeft(parse(input)) {
        (c: Circuit, p: Pass) => p.run(c)
      }
      val wiringPass = new Wiring(Seq(sas))
      val retC = wiringPass.run(c)
    }
  }

  it should "wire subindex source to sink" in {
    val sinks = Seq(ModuleName("X", CircuitName("Top")))
    val source = ComponentName("r[a]", ModuleName("A", CircuitName("Top")))
    val sas = WiringInfo(source, sinks, "pin")
    val input =
      """|circuit Top :
         |  module Top :
         |    input clock: Clock
         |    inst a of A
         |    a.clock <= clock
         |  module A :
         |    input clock: Clock
         |    reg r: UInt<2>[5], clock
         |    node a = UInt(5)
         |    inst x of X
         |    x.clock <= clock
         |  extmodule X :
         |    input clock: Clock
         |""".stripMargin
    val check =
      """|circuit Top :
         |  module Top :
         |    input clock: Clock
         |    inst a of A
         |    a.clock <= clock
         |  module A :
         |    input clock: Clock
         |    wire r_a: UInt<2>
         |    reg r: UInt<2>[5], clock
         |    node a = UInt(5)
         |    inst x of X
         |    x.clock <= clock
         |    x.pin <= r_a
         |    r_a <= r[a]
         |  extmodule X :
         |    input clock: Clock
         |    input pin: UInt<2>
         |""".stripMargin
    val c = passes.foldLeft(parse(input)) {
      (c: Circuit, p: Pass) => p.run(c)
    }
    val wiringPass = new Wiring(Seq(sas))
    val retC = wiringPass.run(c)
    (parse(retC.serialize).serialize) should be (parse(check).serialize)
  }

  it should "wire using Annotations with a sink module" in {
    val source = SourceAnnotation(ComponentName("r", ModuleName("Top", CircuitName("Top"))), "pin")
    val sink = SinkAnnotation(ModuleName("X", CircuitName("Top")), "pin")
    val input =
      """|circuit Top :
         |  module Top :
         |    input clk: Clock
         |    inst x of X
         |    x.clk <= clk
         |    reg r: UInt<5>, clk
         |  extmodule X :
         |    input clk: Clock
         |""".stripMargin
    val check =
      """|circuit Top :
         |  module Top :
         |    input clk: Clock
         |    wire r_0 : UInt<5>
         |    inst x of X
         |    x.clk <= clk
         |    reg r: UInt<5>, clk
         |    x.pin <= r_0
         |    r_0 <= r
         |  extmodule X :
         |    input clk: Clock
         |    input pin: UInt<5>
         |""".stripMargin
    val c = passes.foldLeft(parse(input)) {
      (c: Circuit, p: Pass) => p.run(c)
    }
    val wiringXForm = new WiringTransform()
<<<<<<< HEAD
    val retC = wiringXForm.execute(CircuitState(c, LowForm, Seq(source, sink, top))).circuit
=======
    val retC = wiringXForm.execute(CircuitState(c, MidForm, Some(AnnotationMap(Seq(source, sink))), None)).circuit
    (parse(retC.serialize).serialize) should be (parse(check).serialize)
  }

  it should "wire using Annotations with a sink component" in {
    val source = SourceAnnotation(ComponentName("r", ModuleName("Top", CircuitName("Top"))), "pin")
    val sink = SinkAnnotation(ComponentName("s", ModuleName("X", CircuitName("Top"))), "pin")
    val input =
      """|circuit Top :
         |  module Top :
         |    input clk: Clock
         |    inst x of X
         |    x.clk <= clk
         |    reg r: UInt<5>, clk
         |  module X :
         |    input clk: Clock
         |    wire s: UInt<5>
         |""".stripMargin
    val check =
      """|circuit Top :
         |  module Top :
         |    input clk: Clock
         |    wire r_0 : UInt<5>
         |    inst x of X
         |    x.clk <= clk
         |    reg r: UInt<5>, clk
         |    x.pin <= r_0
         |    r_0 <= r
         |  module X :
         |    input clk: Clock
         |    input pin: UInt<5>
         |    wire s: UInt<5>
         |    s <= pin
         |""".stripMargin
    val c = passes.foldLeft(parse(input)) {
      (c: Circuit, p: Pass) => p.run(c)
    }
    val wiringXForm = new WiringTransform()
    val retC = wiringXForm.execute(CircuitState(c, MidForm, Some(AnnotationMap(Seq(source, sink))), None)).circuit
    (parse(retC.serialize).serialize) should be (parse(check).serialize)
  }

  it should "wire using annotations with Aggregate source" in {
    val source = SourceAnnotation(ComponentName("bundle", ModuleName("A", CircuitName("Top"))), "pin")
    val sink = SinkAnnotation(ModuleName("B", CircuitName("Top")), "pin")
    val input =
      """|circuit Top :
         |  module Top :
         |    input clock : Clock
         |    inst a of A
         |    inst b of B
         |    a.clock <= clock
         |    b.clock <= clock
         |  module A :
         |    input clock : Clock
         |    wire bundle : {x : UInt<1>, y: UInt<1>, z: {zz : UInt<1>} }
         |    bundle is invalid
         |  module B :
         |    input clock : Clock""".stripMargin
    val check =
      """|circuit Top :
         |  module Top :
         |    input clock : Clock
         |    wire bundle : {x : UInt<1>, y: UInt<1>, z: {zz : UInt<1>} }
         |    inst a of A
         |    inst b of B
         |    a.clock <= clock
         |    b.clock <= clock
         |    b.pin <= bundle
         |    bundle <= a.bundle_0
         |  module A :
         |    input clock : Clock
         |    output bundle_0 : {x : UInt<1>, y: UInt<1>, z: {zz : UInt<1>} }
         |    wire bundle : {x : UInt<1>, y: UInt<1>, z: {zz : UInt<1>} }
         |    bundle is invalid
         |    bundle_0 <= bundle
         |  module B :
         |    input clock : Clock
         |    input pin : {x : UInt<1>, y: UInt<1>, z: {zz : UInt<1>} }"""
        .stripMargin
    val c = passes.foldLeft(parse(input)) {
      (c: Circuit, p: Pass) => p.run(c)
    }
    val wiringXForm = new WiringTransform()
    val retC = wiringXForm.execute(CircuitState(c, MidForm, Some(AnnotationMap(Seq(source, sink))), None)).circuit
    (parse(retC.serialize).serialize) should be (parse(check).serialize)
  }

  it should "wire one sink to multiple, disjoint extmodules" in {
    val sinkX = Seq(ModuleName("X", CircuitName("Top")))
    val sourceX = ComponentName("r.x", ModuleName("A", CircuitName("Top")))
    val sinkY = Seq(ModuleName("Y", CircuitName("Top")))
    val sourceY = ComponentName("r.x", ModuleName("A", CircuitName("Top")))
    val wiSeq = Seq(
      WiringInfo(sourceX, sinkX, "pin"),
      WiringInfo(sourceY, sinkY, "pin"))
    val input =
      """|circuit Top :
         |  module Top :
         |    input clock: Clock
         |    inst a of A
         |    a.clock <= clock
         |  module A :
         |    input clock: Clock
         |    reg r : {x: UInt<5>}, clock
         |    inst x of X
         |    x.clock <= clock
         |    inst y of Y
         |    y.clock <= clock
         |  extmodule X :
         |    input clock: Clock
         |  extmodule Y :
         |    input clock: Clock
         |""".stripMargin
    val check =
      """|circuit Top :
         |  module Top :
         |    input clock: Clock
         |    inst a of A
         |    a.clock <= clock
         |  module A :
         |    input clock: Clock
         |    wire r_x_0: UInt<5>
         |    wire r_x: UInt<5>
         |    reg r: {x: UInt<5>}, clock
         |    inst x of X
         |    x.clock <= clock
         |    inst y of Y
         |    y.clock <= clock
         |    x.pin <= r_x
         |    r_x <= r.x
         |    y.pin <= r_x_0
         |    r_x_0 <= r.x
         |  extmodule X :
         |    input clock: Clock
         |    input pin: UInt<5>
         |  extmodule Y :
         |    input clock: Clock
         |    input pin: UInt<5>
         |""".stripMargin
    val c = passes.foldLeft(parse(input)) {
      (c: Circuit, p: Pass) => p.run(c)
    }
    val wiringPass = new Wiring(wiSeq)
    val retC = wiringPass.run(c)
>>>>>>> 47d2bb1f
    (parse(retC.serialize).serialize) should be (parse(check).serialize)
  }
}<|MERGE_RESOLUTION|>--- conflicted
+++ resolved
@@ -713,10 +713,7 @@
       (c: Circuit, p: Pass) => p.run(c)
     }
     val wiringXForm = new WiringTransform()
-<<<<<<< HEAD
-    val retC = wiringXForm.execute(CircuitState(c, LowForm, Seq(source, sink, top))).circuit
-=======
-    val retC = wiringXForm.execute(CircuitState(c, MidForm, Some(AnnotationMap(Seq(source, sink))), None)).circuit
+    val retC = wiringXForm.execute(CircuitState(c, MidForm, Seq(source, sink))).circuit
     (parse(retC.serialize).serialize) should be (parse(check).serialize)
   }
 
@@ -754,7 +751,7 @@
       (c: Circuit, p: Pass) => p.run(c)
     }
     val wiringXForm = new WiringTransform()
-    val retC = wiringXForm.execute(CircuitState(c, MidForm, Some(AnnotationMap(Seq(source, sink))), None)).circuit
+    val retC = wiringXForm.execute(CircuitState(c, MidForm, Seq(source, sink))).circuit
     (parse(retC.serialize).serialize) should be (parse(check).serialize)
   }
 
@@ -800,7 +797,7 @@
       (c: Circuit, p: Pass) => p.run(c)
     }
     val wiringXForm = new WiringTransform()
-    val retC = wiringXForm.execute(CircuitState(c, MidForm, Some(AnnotationMap(Seq(source, sink))), None)).circuit
+    val retC = wiringXForm.execute(CircuitState(c, MidForm, Seq(source, sink))).circuit
     (parse(retC.serialize).serialize) should be (parse(check).serialize)
   }
 
@@ -861,7 +858,6 @@
     }
     val wiringPass = new Wiring(wiSeq)
     val retC = wiringPass.run(c)
->>>>>>> 47d2bb1f
     (parse(retC.serialize).serialize) should be (parse(check).serialize)
   }
 }