--- conflicted
+++ resolved
@@ -14,7 +14,7 @@
   def inputForm = ChirrtlForm
   def outputForm = HighForm
   def transforms = Seq(
-    passes.CheckHighForm,
+    passes.CheckChirrtl,
     passes.CInferTypes,
     passes.CInferMDir,
     passes.RemoveCHIRRTL)
@@ -45,16 +45,11 @@
     passes.InferTypes,
     passes.ResolveGenders,
     passes.CheckGenders,
-<<<<<<< HEAD
     new passes.InferBinaryPoints(),
     new passes.TrimIntervals(),
-    new passes.InferWidths(),
-    passes.CheckWidths)
-=======
     new passes.InferWidths,
     passes.CheckWidths,
     new firrtl.transforms.InferResets)
->>>>>>> 7e39ea8e
 }
 
 /** Expands aggregate connects, removes dynamic accesses, and when
@@ -78,11 +73,7 @@
     passes.CheckTypes,
     new checks.CheckResets,
     passes.ResolveGenders,
-<<<<<<< HEAD
-    new passes.InferWidths(),
-=======
     new passes.InferWidths,
->>>>>>> 7e39ea8e
     passes.CheckWidths,
     new passes.RemoveIntervals(),
     passes.ConvertFixedToSInt,
@@ -102,11 +93,7 @@
     passes.ResolveKinds,
     passes.InferTypes,
     passes.ResolveGenders,
-<<<<<<< HEAD
-    new passes.InferWidths(),
-=======
     new passes.InferWidths,
->>>>>>> 7e39ea8e
     passes.Legalize,
     new firrtl.transforms.RemoveReset,
     new firrtl.transforms.CheckCombLoops,
