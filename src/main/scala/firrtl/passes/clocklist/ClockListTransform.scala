--- conflicted
+++ resolved
@@ -59,7 +59,6 @@
   def outputForm = LowForm
   def passSeq(top: String, writer: Writer): Seq[Pass] =
     Seq(new ClockList(top, writer))
-<<<<<<< HEAD
   def execute(state: CircuitState): CircuitState = {
     val annos = state.annotations.collect { case a: ClockListAnnotation => a }
     annos match {
@@ -71,15 +70,5 @@
       case Nil => state
       case seq => error(s"Found illegal clock list annotation(s): $seq")
     }
-=======
-  def execute(state: CircuitState): CircuitState = getMyAnnotations(state) match {
-    case Seq(ClockListAnnotation(ModuleName(top, CircuitName(state.circuit.main)), out)) =>
-      val outputFile = new PrintWriter(out)
-      val newC = (new ClockList(top, outputFile)).run(state.circuit)
-      outputFile.close()
-      CircuitState(newC, state.form, state.annotations)
-    case Nil => state
-    case seq => error(s"Found illegal clock list annotation(s): $seq")
->>>>>>> 47d2bb1f
   }
 }