--- conflicted
+++ resolved
@@ -11,7 +11,9 @@
 import firrtl.annotations._
 import WiringUtils._
 
-<<<<<<< HEAD
+/** A class for all exceptions originating from firrtl.passes.wiring */
+case class WiringException(msg: String) extends PassException(msg)
+
 /** A component, e.g. register etc. Must be declared only once under the TopAnnotation */
 case class SourceAnnotation(target: ComponentName, pin: String) extends
     SingleTargetAnnotation[ComponentName] {
@@ -19,40 +21,9 @@
 }
 
 /** A module, e.g. ExtModule etc., that should add the input pin */
-case class SinkAnnotation(target: ModuleName, pin: String) extends
-    SingleTargetAnnotation[ModuleName] {
-  def duplicate(n: ModuleName) = this.copy(target = n)
-=======
-/** A class for all exceptions originating from firrtl.passes.wiring */
-case class WiringException(msg: String) extends PassException(msg)
-
-/** An extractor of annotated source components */
-object SourceAnnotation {
-  def apply(target: ComponentName, pin: String): Annotation =
-    Annotation(target, classOf[WiringTransform], s"source $pin")
-
-  private val matcher = "source (.+)".r
-  def unapply(a: Annotation): Option[(ComponentName, String)] = a match {
-    case Annotation(ComponentName(n, m), _, matcher(pin)) =>
-      Some((ComponentName(n, m), pin))
-    case _ => None
-  }
-}
-
-/** An extractor of annotation sink components or modules */
-object SinkAnnotation {
-  def apply(target: Named, pin: String): Annotation =
-    Annotation(target, classOf[WiringTransform], s"sink $pin")
-
-  private val matcher = "sink (.+)".r
-  def unapply(a: Annotation): Option[(Named, String)] = a match {
-    case Annotation(ModuleName(n, c), _, matcher(pin)) =>
-      Some((ModuleName(n, c), pin))
-    case Annotation(ComponentName(n, m), _, matcher(pin)) =>
-      Some((ComponentName(n, m), pin))
-    case _ => None
-  }
->>>>>>> 47d2bb1f
+case class SinkAnnotation(target: Named, pin: String) extends
+    SingleTargetAnnotation[Named] {
+  def duplicate(n: Named) = this.copy(target = n)
 }
 
 /** Wires a Module's Source Component to one or more Sink
@@ -68,40 +39,6 @@
   *
   * @throws WiringException if a sink is equidistant to two sources
   */
-<<<<<<< HEAD
-case class TopAnnotation(target: ModuleName, pin: String) extends
-    SingleTargetAnnotation[ModuleName] {
-  def duplicate(n: ModuleName) = this.copy(target = n)
-}
-
-/** Add pins to modules and wires a signal to them, under the scope of a specified top module
-  * Description:
-  *   Adds a pin to each sink module
-  *   Punches ports up from the source signal to the specified top module
-  *   Punches ports down to each sink module
-  *   Wires the source up and down, connecting to all sink modules
-  * Restrictions:
-  *   - Can only have one source module instance under scope of the specified top
-  *   - All instances of each sink module must be under the scope of the specified top
-  * Notes:
-  *   - No module uniquification occurs (due to imposed restrictions)
-  */
-class WiringTransform extends Transform {
-  def inputForm = MidForm
-  def outputForm = MidForm
-  def transforms(wis: Seq[WiringInfo]) =
-    Seq(new Wiring(wis),
-        InferTypes,
-        ResolveKinds,
-        ResolveGenders)
-  def execute(state: CircuitState): CircuitState = state.annotations match {
-    case Seq() => state
-    case p =>
-      val sinks = mutable.HashMap[String, Set[String]]()
-      val sources = mutable.HashMap[String, String]()
-      val tops = mutable.HashMap[String, String]()
-      val comp = mutable.HashMap[String, String]()
-=======
 class WiringTransform extends Transform {
   def inputForm: CircuitForm = MidForm
   def outputForm: CircuitForm = HighForm
@@ -111,34 +48,30 @@
     new Wiring(w),
     ToWorkingIR
   )
-
-  def execute(state: CircuitState): CircuitState = getMyAnnotations(state) match {
-    case Nil => state
-    case p =>
-      val sinks = mutable.HashMap[String, Seq[Named]]()
-      val sources = mutable.HashMap[String, ComponentName]()
->>>>>>> 47d2bb1f
-      p.foreach {
-        case SinkAnnotation(m, pin) =>
-          sinks(pin) = sinks.getOrElse(pin, Seq.empty) :+ m
-        case SourceAnnotation(c, pin) =>
-<<<<<<< HEAD
-          sources(pin) = c.module.name
-          comp(pin) = c.name
-        case TopAnnotation(m, pin) => tops(pin) = m.name
-        case _ => // do nothing
-=======
-          sources(pin) = c
->>>>>>> 47d2bb1f
-      }
-      (sources.size, sinks.size) match {
-        case (0, p) => state
-        case (s, p) if (p > 0) =>
-          val wis = sources.foldLeft(Seq[WiringInfo]()) { case (seq, (pin, source)) =>
-            seq :+ WiringInfo(source, sinks(pin), pin)
-          }
-          transforms(wis).foldLeft(state) { (in, xform) => xform.runTransform(in) }
-        case _ => error("Wrong number of sources or sinks!")
-      }
+  def execute(state: CircuitState): CircuitState = {
+    val annos = state.annotations.collect {
+      case a @ (_: SinkAnnotation | _: SourceAnnotation) => a
+    }
+    annos match {
+      case Seq() => state
+      case p =>
+        val sinks = mutable.HashMap[String, Seq[Named]]()
+        val sources = mutable.HashMap[String, ComponentName]()
+        p.foreach {
+          case SinkAnnotation(m, pin) =>
+            sinks(pin) = sinks.getOrElse(pin, Seq.empty) :+ m
+          case SourceAnnotation(c, pin) =>
+            sources(pin) = c
+        }
+        (sources.size, sinks.size) match {
+          case (0, p) => state
+          case (s, p) if (p > 0) =>
+            val wis = sources.foldLeft(Seq[WiringInfo]()) { case (seq, (pin, source)) =>
+              seq :+ WiringInfo(source, sinks(pin), pin)
+            }
+            transforms(wis).foldLeft(state) { (in, xform) => xform.runTransform(in) }
+          case _ => error("Wrong number of sources or sinks!")
+        }
+    }
   }
 }