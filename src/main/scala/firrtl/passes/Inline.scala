// See LICENSE for license details.

package firrtl
package passes

import firrtl.ir._
import firrtl.Mappers._
import firrtl.annotations._
import firrtl.annotations.TargetToken.{Instance, OfModule}
import firrtl.analyses.{InstanceGraph}
import firrtl.graph.{DiGraph, MutableDiGraph}
import firrtl.stage.RunFirrtlTransformAnnotation
import firrtl.options.{RegisteredTransform, ShellOption}

// Datastructures
import scala.collection.mutable

/** Indicates that something should be inlined */
case class InlineAnnotation(target: Target) extends SingleTargetAnnotation[Target] {
  def duplicate(n: Target) = InlineAnnotation(n)
}

/** Inline instances as indicated by existing [[InlineAnnotation]]s
  * @note Only use on legal Firrtl. Specifically, the restriction of instance loops must have been checked, or else this
  * pass can infinitely recurse.
  */
class InlineInstances extends Transform with RegisteredTransform {
   def inputForm = LowForm
   def outputForm = LowForm
   private [firrtl] val inlineDelim: String = "_"

  val options = Seq(
    new ShellOption[Seq[String]](
      longOption = "inline",
      toAnnotationSeq = (a: Seq[String]) => a.map { value =>
        value.split('.') match {
          case Array(circuit) =>
            InlineAnnotation(CircuitName(circuit))
          case Array(circuit, module) =>
            InlineAnnotation(ModuleName(module, CircuitName(circuit)))
          case Array(circuit, module, inst) =>
            InlineAnnotation(ComponentName(inst, ModuleName(module, CircuitName(circuit))))
        }
      } :+ RunFirrtlTransformAnnotation(new InlineInstances),
      helpText = "Inline selected modules",
      shortOption = Some("fil"),
      helpValueName = Some("<circuit>[.<module>[.<instance>]][,...]") ) )

    private def collectAnns(circuit: Circuit, anns: Iterable[Annotation]): (Set[ModuleTarget], Set[IsComponent]) =
      anns.foldLeft( (Set.empty[ModuleTarget], Set.empty[IsComponent]) ) {
        case ((modNames, instNames), ann) => ann match {
          case InlineAnnotation(CircuitTarget(c)) =>
            (circuit.modules.collect {
              case Module(_, name, _, _) if name != circuit.main => ModuleTarget(c, name)
            }.toSet, instNames)
          case InlineAnnotation(ModuleTarget(cir, mod)) => (modNames + ModuleTarget(cir, mod), instNames)
          case InlineAnnotation(ReferenceTarget(mod, cir, path, com, tok)) => (modNames, instNames + ReferenceTarget(mod, cir, path, com, tok))
          case _ => (modNames, instNames)
        }
      }

   def execute(state: CircuitState): CircuitState = {
     // TODO Add error check for more than one annotation for inlining
     val (modNames, instNames) = collectAnns(state.circuit, state.annotations)
     if (modNames.nonEmpty || instNames.nonEmpty) {
       run(state.circuit, modNames, instNames, state.annotations)
     } else {
       state
     }
   }

   // Checks the following properties:
   // 1) All annotated modules exist
   // 2) All annotated modules are InModules (can be inlined)
   // 3) All annotated instances exist, and their modules can be inline
//   def check(c: Circuit, moduleNames: Set[ModuleName], instanceNames: Set[ComponentName]): Unit = {
//      val errors = mutable.ArrayBuffer[PassException]()
//      val moduleMap = new InstanceGraph(c).moduleMap
//      def checkExists(name: String): Unit =
//         if (!moduleMap.contains(name))
//            errors += new PassException(s"Annotated module does not exist: $name")
//      def checkExternal(name: String): Unit = moduleMap(name) match {
//            case m: ExtModule => errors += new PassException(s"Annotated module cannot be an external module: $name")
//            case _ =>
//      }
//      def checkInstance(cn: ComponentName): Unit = {
//         var containsCN = false
//         def onStmt(name: String)(s: Statement): Statement = {
//            s match {
//               case WDefInstance(_, inst_name, module_name, tpe) =>
//                  if (name == inst_name) {
//                     containsCN = true
//                     checkExternal(module_name)
//                  }
//               case _ =>
//            }
//            s map onStmt(name)
//         }
//         onStmt(cn.name)(moduleMap(cn.module.name).asInstanceOf[Module].body)
//         if (!containsCN) errors += new PassException(s"Annotated instance does not exist: ${cn.module.name}.${cn.name}")
//      }
//
//      moduleNames.foreach{mn => checkExists(mn.name)}
//      if (errors.nonEmpty) throw new PassExceptions(errors)
//      moduleNames.foreach{mn => checkExternal(mn.name)}
//      if (errors.nonEmpty) throw new PassExceptions(errors)
//      instanceNames.foreach{cn => checkInstance(cn)}
//      if (errors.nonEmpty) throw new PassExceptions(errors)
//   }
   def check(c: Circuit, moduleNames: Set[ModuleTarget], instanceNames: Set[IsComponent]): Unit = {
     val errors = mutable.ArrayBuffer[PassException]()
     val moduleMap = new InstanceGraph(c).moduleMap
     def checkExists(name: String): Unit =
       if (!moduleMap.contains(name))
         errors += new PassException(s"Annotated module does not exist: $name")
     def checkExternal(name: String): Unit = moduleMap(name) match {
       case m: ExtModule => errors += new PassException(s"Annotated module cannot be an external module: $name")
       case _ =>
     }
     def checkInstance(cn: IsComponent): Unit = {
       var containsCN = false
       def onStmt(name: String)(s: Statement): Statement = {
         s match {
           case WDefInstance(_, inst_name, module_name, tpe) =>
             if (name == inst_name) {
               containsCN = true
               checkExternal(module_name)
             }
           case _ =>
         }
         s map onStmt(name)
       }
       onStmt(cn.name)(moduleMap(cn.module).asInstanceOf[Module].body)
       if (!containsCN) errors += new PassException(s"Annotated instance does not exist: ${cn.module}.${cn.name}")
     }

     moduleNames.foreach{mn => checkExists(mn.name)}
     if (errors.nonEmpty) throw new PassExceptions(errors)
     moduleNames.foreach{mn => checkExternal(mn.name)}
     if (errors.nonEmpty) throw new PassExceptions(errors)
     instanceNames.foreach{cn => checkInstance(cn)}
     if (errors.nonEmpty) throw new PassExceptions(errors)
   }


<<<<<<< HEAD
//  def run(c: Circuit, modsToInline: Set[ModuleName], instsToInline: Set[ComponentName], annos: AnnotationSeq): CircuitState = {
//    def getInstancesOf(c: Circuit, modules: Set[String]): Set[String] =
//      c.modules.foldLeft(Set[String]()) { (set, d) =>
//        d match {
//          case e: ExtModule => set
//          case m: Module =>
//            val instances = mutable.HashSet[String]()
//            def findInstances(s: Statement): Statement = s match {
//              case WDefInstance(info, instName, moduleName, instTpe) if modules.contains(moduleName) =>
//                instances += m.name + "." + instName
//                s
//              case sx => sx map findInstances
//            }
//            findInstances(m.body)
//            instances.toSet ++ set
//        }
//      }
    def run(c: Circuit, modsToInline: Set[ModuleTarget], instsToInline: Set[IsComponent], annos: AnnotationSeq): CircuitState = {
      def getInstancesOf(c: Circuit, modules: Set[String]): Set[String] =
        c.modules.foldLeft(Set[String]()) { (set, d) =>
          d match {
            case e: ExtModule => set
            case m: Module =>
              val instances = mutable.HashSet[String]()
              def findInstances(s: Statement): Statement = s match {
                case WDefInstance(info, instName, moduleName, instTpe) if modules.contains(moduleName) =>
                  instances += m.name + "." + instName
                  s
                case sx => sx map findInstances
              }
              findInstances(m.body)
              instances.toSet ++ set
          }
=======
  def run(c: Circuit, modsToInline: Set[ModuleName], instsToInline: Set[ComponentName], annos: AnnotationSeq): CircuitState = {
    def getInstancesOf(c: Circuit, modules: Set[String]): Set[(OfModule, Instance)] =
      c.modules.foldLeft(Set[(OfModule, Instance)]()) { (set, d) =>
        d match {
          case e: ExtModule => set
          case m: Module =>
            val instances = mutable.HashSet[(OfModule, Instance)]()
            def findInstances(s: Statement): Statement = s match {
              case WDefInstance(info, instName, moduleName, instTpe) if modules.contains(moduleName) =>
                instances += (OfModule(m.name) -> Instance(instName))
                s
              case sx => sx map findInstances
            }
            findInstances(m.body)
            instances.toSet ++ set
>>>>>>> c063ad46
        }

    // Check annotations and circuit match up
    check(c, modsToInline, instsToInline)
    val flatModules = modsToInline.map(m => m.name)
<<<<<<< HEAD
//    val flatInstances = instsToInline.map(i => i.module.name + "." + i.name) ++ getInstancesOf(c, flatModules)
val flatInstances = instsToInline.map(i => i.module + "." + i.name) ++ getInstancesOf(c, flatModules)
=======
    val flatInstances: Set[(OfModule, Instance)] = instsToInline.map(i => OfModule(i.module.name) -> Instance(i.name)) ++ getInstancesOf(c, flatModules)
>>>>>>> c063ad46
    val iGraph = new InstanceGraph(c)
    val namespaceMap = collection.mutable.Map[String, Namespace]()
    // Map of Module name to Map of instance name to Module name
    val instMaps = iGraph.getChildrenInstanceMap

    /** Add a prefix to all declarations updating a [[Namespace]] and appending to a [[RenameMap]] */
    def appendNamePrefix(
      currentModule: IsModule,
      nextModule: IsModule,
      prefix: String,
      ns: Namespace,
      renames: mutable.HashMap[String, String],
      renameMap: RenameMap)(s: Statement): Statement = {
      def onName(ofModuleOpt: Option[String])(name: String) = {
        if (prefix.nonEmpty && !ns.tryName(prefix + name)) {
          throw new Exception(s"Inlining failed. Inlined name '${prefix + name}' already exists")
        }
        ofModuleOpt match {
          case None =>
            renameMap.record(currentModule.ref(name), nextModule.ref(prefix + name))
          case Some(ofModule) =>
            renameMap.record(currentModule.instOf(name, ofModule), nextModule.instOf(prefix + name, ofModule))
        }
        renames(name) = prefix + name
        prefix + name
      }

      s match {
        case s: WDefInstance => s.map(onName(Some(s.module))).map(appendNamePrefix(currentModule, nextModule, prefix, ns, renames, renameMap))
        case other => s.map(onName(None)).map(appendNamePrefix(currentModule, nextModule, prefix, ns, renames, renameMap))
      }
    }

    /** Modify all references */
    def appendRefPrefix(
      currentModule: IsModule,
      renames: mutable.HashMap[String, String])(s: Statement): Statement = {
        def onExpr(e: Expression): Expression = e match {
          case wr@ WRef(name, _, _, _) =>
            renames.get(name) match {
              case Some(prefixedName) => wr.copy(name = prefixedName)
              case None => wr
            }
          case ex => ex.map(onExpr)
        }
        s.map(onExpr).map(appendRefPrefix(currentModule, renames))
      }

    val cache = mutable.HashMap.empty[ModuleTarget, Statement]

    /** renamesMap is a map of instances to [[RenameMap]].
      *  The keys are pairs of enclosing [[OfModule]] and [[Instance]]
      *  The [[RenameMap]]s in renamesMap are appear in renamesSeq
      *  in the order that they should be applied
      */
    val (renamesMap, renamesSeq) = {
      val mutableDiGraph = new MutableDiGraph[(OfModule, Instance)]
      // compute instance graph
      instMaps.foreach { case (grandParentOfMod, parents) =>
        parents.foreach { case (parentInst, parentOfMod) =>
          val from = grandParentOfMod -> parentInst
          mutableDiGraph.addVertex(from)
          instMaps(parentOfMod).foreach { case (childInst, _) =>
            val to = parentOfMod -> childInst
            mutableDiGraph.addVertex(to)
            mutableDiGraph.addEdge(from, to)
          }
        }
      }

      val diGraph = DiGraph(mutableDiGraph)
      val subgraph = diGraph.simplify(flatInstances)
      val edges = subgraph.getEdgeMap

      // calculate which [[RenameMap]] should be associated with each instance
      val indexMap = new mutable.HashMap[(OfModule, Instance), Int]
      flatInstances.foreach(v => indexMap(v) = 0)
      subgraph.linearize.foreach { parent =>
        edges(parent).foreach { child =>
          indexMap(child) = indexMap(parent) + 1
        }
      }

      val maxIdx = indexMap.values.max
      val resultSeq = Seq.fill(maxIdx + 1)(RenameMap())
      val resultMap = indexMap.mapValues(idx => resultSeq(maxIdx - idx))
      (resultMap, resultSeq)
    }

    def fixupRefs(
      instMap: collection.Map[Instance, OfModule],
      currentModule: IsModule)(e: Expression): Expression = {
      e match {
        case wsf@ WSubField(wr@ WRef(ref, _, InstanceKind, _), field, tpe, gen) =>
          val inst = currentModule.instOf(ref, instMap(Instance(ref)).value)
          val renamesOpt = renamesMap.get(OfModule(currentModule.module) -> Instance(inst.instance))
          val port = inst.ref(field)
          renamesOpt.flatMap(_.get(port)) match {
            case Some(Seq(p)) =>
              p match {
                case ReferenceTarget(_, _, Seq((TargetToken.Instance(r), TargetToken.OfModule(_))), f, Nil) =>
                  wsf.copy(expr = wr.copy(name = r), name = f)
                case ReferenceTarget(_, _, Nil, r, Nil) => WRef(r, tpe, WireKind, gen)
              }
            case None => wsf
          }
        case wr@ WRef(name, _, InstanceKind, _) =>
          val inst = currentModule.instOf(name, instMap(Instance(name)).value)
          val renamesOpt = renamesMap.get(OfModule(currentModule.module) -> Instance(inst.instance))
          val comp = currentModule.ref(name)
          renamesOpt.flatMap(_.get(comp)).getOrElse(Seq(comp)) match {
            case Seq(car: ReferenceTarget) => wr.copy(name=car.ref)
          }
        case ex => ex.map(fixupRefs(instMap, currentModule))
      }
    }

    def onStmt(currentModule: ModuleTarget)(s: Statement): Statement = {
      val currentModuleName = currentModule.module
      val ns = namespaceMap.getOrElseUpdate(currentModuleName, Namespace(iGraph.moduleMap(currentModuleName)))
      val instMap = instMaps(OfModule(currentModuleName))
      s match {
        case wDef@ WDefInstance(_, instName, modName, _) if flatInstances.contains(OfModule(currentModuleName) -> Instance(instName)) =>
          val renames = renamesMap(OfModule(currentModuleName) -> Instance(instName))
          val toInline = iGraph.moduleMap(modName) match {
            case m: ExtModule => throw new PassException(s"Cannot inline external module ${m.name}")
            case m: Module    => m
          }

          val ports = toInline.ports.map(p => DefWire(p.info, p.name, p.tpe))

          val bodyx = {
            val module = currentModule.copy(module = modName)
            cache.getOrElseUpdate(module, Block(ports :+ toInline.body) map onStmt(module))
          }

          val names = "" +: Uniquify
            .enumerateNames(Uniquify.stmtToType(bodyx)(NoInfo, ""))
            .map(_.mkString("_"))

          /** The returned prefix will not be "prefix unique". It may be the same as other existing prefixes in the namespace.
            * However, prepending this prefix to all inlined components is guaranteed to not conflict with this module's
            * namespace. To make it prefix unique, this requires expanding all names in the namespace to include their
            * prefixes before calling findValidPrefix.
            */
          val safePrefix = Uniquify.findValidPrefix(instName + inlineDelim, names, ns.cloneUnderlying - instName)

          val prefixMap = mutable.HashMap.empty[String, String]
          val inlineTarget = currentModule.instOf(instName, modName)
          val renamedBody = bodyx
            .map(appendNamePrefix(inlineTarget, currentModule, safePrefix, ns, prefixMap, renames))
            .map(appendRefPrefix(inlineTarget, prefixMap))

          renames.record(inlineTarget, currentModule)

          renamedBody
        case sx =>
          sx
          .map(fixupRefs(instMap, currentModule))
          .map(onStmt(currentModule))
      }
    }

    val flatCircuit = c.copy(modules = c.modules.flatMap {
      case m if flatModules.contains(m.name) => None
      case m                                 =>
        Some(m.map(onStmt(ModuleName(m.name, CircuitName(c.main)))))
    })

    val renames = renamesSeq.tail.foldLeft(renamesSeq.head)(_ andThen _)

    CircuitState(flatCircuit, LowForm, annos, Some(renames))
  }
}<|MERGE_RESOLUTION|>--- conflicted
+++ resolved
@@ -143,68 +143,31 @@
    }
 
 
-<<<<<<< HEAD
-//  def run(c: Circuit, modsToInline: Set[ModuleName], instsToInline: Set[ComponentName], annos: AnnotationSeq): CircuitState = {
-//    def getInstancesOf(c: Circuit, modules: Set[String]): Set[String] =
-//      c.modules.foldLeft(Set[String]()) { (set, d) =>
-//        d match {
-//          case e: ExtModule => set
-//          case m: Module =>
-//            val instances = mutable.HashSet[String]()
-//            def findInstances(s: Statement): Statement = s match {
-//              case WDefInstance(info, instName, moduleName, instTpe) if modules.contains(moduleName) =>
-//                instances += m.name + "." + instName
-//                s
-//              case sx => sx map findInstances
-//            }
-//            findInstances(m.body)
-//            instances.toSet ++ set
-//        }
-//      }
-    def run(c: Circuit, modsToInline: Set[ModuleTarget], instsToInline: Set[IsComponent], annos: AnnotationSeq): CircuitState = {
-      def getInstancesOf(c: Circuit, modules: Set[String]): Set[String] =
-        c.modules.foldLeft(Set[String]()) { (set, d) =>
-          d match {
-            case e: ExtModule => set
-            case m: Module =>
-              val instances = mutable.HashSet[String]()
-              def findInstances(s: Statement): Statement = s match {
-                case WDefInstance(info, instName, moduleName, instTpe) if modules.contains(moduleName) =>
-                  instances += m.name + "." + instName
-                  s
-                case sx => sx map findInstances
-              }
-              findInstances(m.body)
-              instances.toSet ++ set
-          }
-=======
-  def run(c: Circuit, modsToInline: Set[ModuleName], instsToInline: Set[ComponentName], annos: AnnotationSeq): CircuitState = {
+  def run(c: Circuit, modsToInline: Set[ModuleTarget], instsToInline: Set[IsComponent], annos: AnnotationSeq): CircuitState = {
     def getInstancesOf(c: Circuit, modules: Set[String]): Set[(OfModule, Instance)] =
       c.modules.foldLeft(Set[(OfModule, Instance)]()) { (set, d) =>
         d match {
           case e: ExtModule => set
           case m: Module =>
             val instances = mutable.HashSet[(OfModule, Instance)]()
+
             def findInstances(s: Statement): Statement = s match {
               case WDefInstance(info, instName, moduleName, instTpe) if modules.contains(moduleName) =>
                 instances += (OfModule(m.name) -> Instance(instName))
                 s
               case sx => sx map findInstances
             }
+
             findInstances(m.body)
             instances.toSet ++ set
->>>>>>> c063ad46
-        }
+        }
+      }
 
     // Check annotations and circuit match up
     check(c, modsToInline, instsToInline)
     val flatModules = modsToInline.map(m => m.name)
-<<<<<<< HEAD
-//    val flatInstances = instsToInline.map(i => i.module.name + "." + i.name) ++ getInstancesOf(c, flatModules)
-val flatInstances = instsToInline.map(i => i.module + "." + i.name) ++ getInstancesOf(c, flatModules)
-=======
-    val flatInstances: Set[(OfModule, Instance)] = instsToInline.map(i => OfModule(i.module.name) -> Instance(i.name)) ++ getInstancesOf(c, flatModules)
->>>>>>> c063ad46
+//    val flatInstances: Set[(OfModule, Instance)] = instsToInline.map(i => OfModule(i.module.name) -> Instance(i.name)) ++ getInstancesOf(c, flatModules)
+    val flatInstances: Set[(OfModule, Instance)] = instsToInline.map(i => OfModule(i.module) -> Instance(i.name)) ++ getInstancesOf(c, flatModules)
     val iGraph = new InstanceGraph(c)
     val namespaceMap = collection.mutable.Map[String, Namespace]()
     // Map of Module name to Map of instance name to Module name
